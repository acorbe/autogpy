"""
This file is part of autogpy.

"""
from __future__ import print_function

import os
import numpy as np
import warnings
from collections import OrderedDict

from . import autognuplot_terms
from . import plot_helpers

try:
    import pandas as pd
    import pandas
    pandas_support_enabled = True
    # print("pandas support enabled")
except:
    pandas_support_enabled = False

<<<<<<< HEAD
warnings.simplefilter('once', UserWarning)
=======
try:
    import pygments
    pygments_support_enabled = True
except:
    pygments_support_enabled = False

>>>>>>> 1bb64e8c


    
class AutoGnuplotFigure(object):
    """Creates an AutoGnuplotFigure object which wraps one gnuplot figure.


        Parameters
        ---------------------
        folder_name: str
             target location for the figure scripts and data
        file_identifier: str
             common identifier present in the file names of this figure object
        verbose: bool, optional
             (False) Verbose operating mode.
        autoescape: bool, optional
             (True) Autoescapes latex strings. It enables to use latex directly in raw strings without further escaping.
        latex_enabled: bool, optional
             (True) The Makefile of the generated figure will build a latex figure by default (in the first make statement)
        tikz_enabled: bool, optional
             (False) The Makefile of the generated figure will build a latex/tikz figure by default (in the first make statement). Disabled as the default tikz configuration has some issue. See method: `display_fixes`.
        hostname: str, optional
             (None) Allows to set an hostname different for the system one. This hostname is used for scp calls, so it should be changed to a reacheable hostname, if needed.
        jpg_convert_density: int, optional
             (100) dpi of the jpg image showed in a jupyter notebook. It is used for the conversion of the pdf image produced by gnuplot.
        jpg_convert_quality: int, optional
             (100) conversion quality of the jpg image showed in a jupyter notebook. It is used for the conversion of the pdf image produced by gnuplot.
        anonymous: bool, optional
             (False) Specifies if a figure is generated in an anonymous folder. (Options as ssh sync and latex inclusion are turned off).

        Returns
        --------------------
        fig : AutoGnuplotFigure


        Examples
        ----------------

        >>> # Usage case: no context manager, gnuplot syntax.
        >>> fig = AutoGnuplotFigure('folder','id')
        >>> # for some existing arrays x,y
        >>> fig.plot('u 1 : 2 t "my title" ', x ,y) 
        >>> fig.generate_gnuplot_file() 
        >>> # only jupyter
        >>> fig.jupyter_show_pdflatex(show_stdout=False) 

        Notes
        -----------------
        Setting latex terminal sizes. Change parameters in the member dictionary `pdflatex_terminal_parameters`

        >>> fig.pdflatex_terminal_parameters = 
        >>> {
        >>>     "x_size" : "9.9cm"
        >>>     , "y_size" : "8.cm"
        >>>     , "font" : "phv,12 "
        >>>     , "linewidth" : "2"
        >>>     , "other" : "" # use e.g. for header package import
        >>> }

    """

    def __init__(self
                 , folder_name
                 , file_identifier = "fig"
                 , verbose = False
                 , autoescape = True
                 , latex_enabled = True
                 , tikz_enabled = False
                 , allow_strings = False
                 , hostname = None
                 , jpg_convert_density = 100
                 , jpg_convert_quality = 100
                 , anonymous = False):
        """ Creates an AutoGnuplotFigure object

        :param folder_name: str
        :param file_identifier: str
        :param verbose: Bool
        :param autoescape: Bool
        :param latex_enabled: Bool
        :param tikz_enabled: Bool
        :param allow_strings: Bool
        :param hostname: str
        :oaran anonymous: Bool

        """
        
        self.verbose = verbose
        
        self.folder_name = folder_name
        self.global_dir_whole_path = os.getcwd() + '/' +  self.folder_name
        self.file_identifier = file_identifier

        if not os.path.exists(self.folder_name):
            os.makedirs(self.folder_name)
            if self.verbose:
                print("created folder:", self.folder_name)

        self.global_file_identifier = self.folder_name + '/' + self.file_identifier
        self.globalize_fname = lambda x : self.folder_name + '/' + x

        # will get name of user/host... This allows to create the scp copy script
        self.__hostname = hostname
        self.__establish_ssh_info(hostname=self.__hostname)
        
        self.__dataset_counter = 0 

        self.datasetstring_template = "__{DS_ID}__{SPECS}.dat"

        self.datasets_to_plot = [ [] ]
        self.alter_multiplot_state = [  []  ] #the first altering block can be just global variables
        
        self.multiplot_index = 0
        self.is_multiplot = False
        
        self.global_plotting_parameters = []


        self.pdflatex_jpg_convert_density = jpg_convert_density
        self.pdflatex_jpg_convert_quality = jpg_convert_quality
        
        self.pdflatex_terminal_parameters = {
            "x_size" : "9.9cm"
            , "y_size" : "8.cm"
            , "font" : "phv,12 "
            , "linewidth" : "2"
            , "other" : ""

        }
        self._autoescape = autoescape

        self.variables = OrderedDict()

        

        self.terminals_enabled_by_default = {
            'latex' :
            {'type' : 'latex', 'is_enabled' : latex_enabled
             , 'makefile_string' : '$(latex_targets_pdf)'}
            ,
            'tikz' : {'type' : 'tikz', 'is_enabled' : tikz_enabled
                      , 'makefile_string' : '$(tikz_targets_pdf)'}
        }

        


        self.__Makefile_replacement_dict = { 
            'TAB' : "\t"  #ensure correct tab formatting
            , 'ALL_TARGETS' : "" + " ".join(
                [ x['makefile_string'] for x in self.terminals_enabled_by_default.values() if x['is_enabled'] ]
            ) 
        }

        self._allow_strings = allow_strings 

        # initializes the Makefile and the autosync script
        with open( self.globalize_fname("Makefile"), "w" ) as f:
            f.write(  autognuplot_terms.MAKEFILE_LATEX.format(
                **self.__Makefile_replacement_dict
            )  )

        with open( self.globalize_fname("sync_me.sh"), "w" ) as f:
            f.write(  autognuplot_terms.SYNC_sc_template.format(
                SYNC_SCP_CALL = self.__scp_string_nofolder
            )
            )

        self.is_anonymous = anonymous

    def set_figure_size(self,x_size=None, y_size=None, **kw):
        """Sets the terminal figure size and possibly more terminal parameters (string expected).
        """
        if x_size is not None:
            self.pdflatex_terminal_parameters["x_size"] = x_size

        if y_size is not None:
            self.pdflatex_terminal_parameters["y_size"] = y_size

        self.pdflatex_terminal_parameters.update(**kw)

    def set_figure_linewidth(self,lw):
        """Sets the global linewidth parameter for latex/tikz figures."""
        self.pdflatex_terminal_parameters.update({'linewidth' : lw})

    def __wrap_text_section(self,content,wrapper):

        repl = dict(WRP=wrapper, CONTENT=content)
        content.insert(0,"# BEGIN {WRP}".format(**repl) )
        content.append("# END {WRP}".format(**repl))
        
        return content

    def extend_global_plotting_parameters(self, *args, **kw):
        """Extends the preamble of the gnuplot script to modify the plotting settings. 
        
        Expects one or more strings with gnuplot syntax.

        Parameters
        ---------

        *args: strings
              Set the global gnuplot state for properties such as axis style, legend position and so on.
              Use gnuplot syntax. Raw strings are advised.

        autoescape: bool, optional
              Avoids escaping latex strings. Latex source can be written as is.

        Returns
        --------------
        fig : AutoGnuplotFigure

        

        Examples
        -----------
        >>> figure.extend_global_plotting_parameters(
        >>> r'''
        >>> set mxtics 2
        >>> set mytics 1
        >>> #
        >>> # color definitions
        >>> set border linewidth 1.5
        >>> set style line 1 lc rgb '#ff0000'  lt 1 lw 2
        >>> set style line 2 lc rgb '#0000ff' lt 3 lw 4
        >>> #
        >>> # Axes
        >>> set style line 11  lc rgb '#100100100' lt 1
        >>> set border 3 back ls 11
        >>> set tics nomirror out scale 0.75
        >>> #
        >>> # Grid
        >>> set style line 12 lc rgb'#808080' lt 0 lw 1
        >>> set grid back ls 12
        >>> #
        >>> set format y '$%.4f$'
        >>> set format x '$%.4f$'
        >>> #
        >>> set key top left
        >>> #
        >>> set key samplen 2 inside spacing 1 width 0.3 height 1.5  at graph 0.99, 1.05
        >>> #
        >>> unset grid
        >>> #set logscale y
        >>> set xlabel "$\\nu$"
        >>> set xrange [1e-5:1.05e-3]
        >>> set yrange [1e-5:1e-3]
        >>> set xtics 0,2e-4,1.01e-3
        >>> #set ytics 2e-4,2e-4,1.01e-3
        >>> ''')        

        """
        autoescape = kw.get("autoescape", self._autoescape)
        final_content = []
        if autoescape:
            for idx,a in enumerate(args):
                final_content.append(self.__autoescape_strings(a))            
        else:
            final_content = args

        self.global_plotting_parameters.extend(
            self.__wrap_text_section(final_content, "parameters"))
        
        return self

    def set_parameters(self,*args,**kw):
        """Proxies extend_global_plotting_parameters
        """
        return self.alter_current_multiplot_parameters(*args,**kw)

    def set(self,*args,**kw):
        """expands to preamble param in each subplot, prepends the set command
        """

        add_set_statement = lambda x : "set " + x
        if len(args):
            args_with_set_in_front = [add_set_statement(str(x)) for x in args]
            args_with_set_in_front_txt = "\n".join(args_with_set_in_front)
        else:
            args_with_set_in_front_txt = ""

        ## never needs autoescaping. The args branches is easy.
        self.set_parameters(args_with_set_in_front_txt)
        
        ## for some arguments autoescape is applied by self.__v_in_kw_needs_string, we should not apply it twice.
        if len(kw):
            kw_with_set_in_front = []
            for k,v in kw.items():
                k,v = self.__v_in_kw_needs_string(k,v)
                self.set_parameters("set " + str(k) + " " + str(v), autoescape = False)
                
        #         kw_with_set_in_front.append("set " + str(k) + " " + str(v))
        #     kw_with_set_in_front_txt = "\n".join(kw_with_set_in_front)            
        # else:
        #     kw_with_set_in_front_txt = ""
        # self.set_parameters(args_with_set_in_front_txt,kw_with_set_in_front_txt)


    def unset(self,*args,**kw):
        """expands to preamble param in each subplot, prepends the unset command. For the kws the argument is ignored.
        """

        add_set_statement = lambda x : "unset " + x
        if len(args):
            args_with_set_in_front = [add_set_statement(str(x)) for x in args]
            args_with_set_in_front_txt = "\n".join(args_with_set_in_front)
        else:
            args_with_set_in_front_txt = ""

        if len(kw):
            kw_with_set_in_front = []
            for k,v in kw.items():
                k,v = self.__v_in_kw_needs_string(k,v)
                kw_with_set_in_front.append("unset " + str(k))

            kw_with_set_in_front_txt = "\n".join(kw_with_set_in_front)
            
        else:
            kw_with_set_in_front_txt = ""

        self.set_parameters(args_with_set_in_front_txt,kw_with_set_in_front_txt)        

        
    def __v_in_kw_needs_string(self,k,v):
        """determines wheter v needs to be wrapped in quotes ("<v>") or in dollars and quotes ("$<v>$").

        prepending `s__` or appending `__s` to `k` yields stringification;  
        prepending `s__` or appending `__s` to `k` yields stringification and wrapping in `$` signs.
        """
        if k.startswith('s__') \
           or k.endswith('__s'):
            # or k.startswith('str__') \
            # or k.startswith('__str') \
            # or k.startswith('S__') \
            # or k.endswith('__S'):
                        
            needs_string = True
            # maybe it was not a string, but we asked for a string.
            v = str(v)
            k = k.replace('s__','').replace('__s','')
            
        elif k.startswith('e__') \
           or k.endswith('__e'):

            needs_string = True
            # maybe it was not a string, but we asked for a string.
            v = "$" + str(v) + "$"  
            k = k.replace('e__','').replace('__e','')
            
        else:
            needs_string = False

        if needs_string:
            new_v = self.__autoescape_if_string(v
                                                , add_quotes_if_necessary=True
                                                # in this case we expect not to perform
                                                # any string.format operation,
                                                # thus we avoid to double curly brackets
                                                , double_curly_brackets=False)
            # print(new_v)
            return k, new_v
        else:
            return k,str(v)

    def __enter__(self):
        return self

    def __exit__(self, exc_type, exc_value, exc_traceback):
        self.generate_gnuplot_file()        
        try:
            from IPython.display import display, HTML
            get_ipython
            if self.terminals_enabled_by_default['tikz']['is_enabled']:
                self.jupyter_show_tikz()
            else:
                self.jupyter_show_pdflatex()
        except:
            pass


    def set_multiplot(self, specifiers = ""):
        """Enables multiplot mode (use in combination with `next_multiplot_group`). 
        
           
        Parameters
        --------------
        specifiers: str
             multiplot parameters. E.g. argument "layout 2,2" yields a 2x2 matrix 

        
        Returns
        --------------
        fig : AutoGnuplotFigure

        See also
        ------------
        next_multiplot_group, alter_current_multiplot_parameters

        
        Example
        -------------
        >>> # establishes multiplot mode with 2 rows and one column
        >>> fig.set_multiplot("layout 2,1") 
        >>> #plot in position 1,1
        >>> fig.p_generic('u 1 : 2 t "my title" ', x ,y) 
        >>> #next item in multiplot
        >>> fig.next_multiplot_group() 
        >>> #plot in position 2,1
        >>> fig.p_generic('u 1 : 2 t "my title" ', x ,z) 
        
        """
        
        self.is_multiplot = True
        self.extend_global_plotting_parameters(
            "set multiplot " + specifiers
        )

        return self

    def next_multiplot_group(self):
        """Shifts the state to the next plot in the multiplot sequence.

        Returns
        --------------
        fig : AutoGnuplotFigure

        See also
        -------------
        set_multiplot, alter_current_multiplot_parameters
        
        """
        
        if not self.is_multiplot:
            raise Exception("set_multiplot() is expected to use this feature")
        self.multiplot_index += 1
        self.datasets_to_plot.append([])
        self.alter_multiplot_state.append([])

        return self

    def alter_current_multiplot_parameters(self,*args,**kw):
        """Allows to change state variables of current subplot. 

        Works similarly to `extend_global_plotting_parameters`, but allows selective changes between one subplot and the next

        Parameters
        ------------------------
        *args: strings
              Set the global gnuplot state for properties such as axis style, legend position and so on.
              Use gnuplot syntax. Raw strings are advised.

        autoescape: bool, optional
              Avoids escaping latex strings. Latex source can be written as is.


        Returns
        --------------
        fig : AutoGnuplotFigure

        See also
        ---------------
        extend_global_plotting_parameters,set_multiplot,next_multiplot_group


        Examples
        ------------------        
        >>> # establishes multiplot mode with 2 rows and one column 
        >>> fig.set_multiplot("layout 2,1") 
        >>> #sets logscale in y, globally
        >>> fig.extend_global_plotting_parameters(r"set logscale y") 
        >>> #sets xrange, globally
        >>> fig.extend_global_plotting_parameters(r"set xrange [1e-5:1.05e-3]")
        >>> #plot in position 1,1
        >>> fig.p_generic('u 1 : 2 t "my title" ', x ,y) 
        >>> #next item in multiplot
        >>> fig.next_multiplot_group() 
        >>> ### to change xrange from second subplot onwards
        >>> fig.alter_current_multiplot_parameters(r"set xrange [1e-7:1.05e-2]")  
        >>> #plot in position 2,1
        >>> fig.p_generic('u 1 : 2 t "my title" ', x ,z) 

        For inset plots

        >>> fig.set_multiplot()
        >>> #sets logscale in y, globally
        >>> fig.extend_global_plotting_parameters(r"set logscale y") 
        >>> #sets xrange, globally
        >>> fig.extend_global_plotting_parameters(r"set xrange [1e-5:1.05e-3]") 
        >>> #plot in position 1,1
        >>> fig.p_generic('u 1 : 2 t "my title" ', x ,y) 
        >>> #next item in multiplot
        >>> fig.next_multiplot_group()
        >>> fig.alter_current_multiplot_parameters(
        >>> r\"\"\"set size 0.6, 0.5
        >>> # set size of inset
        >>> set origin 0.4, 0.5
        >>> # move bottom left corner of inset
        >>> \"\"\")
        >>> #inset plot
        >>> fig.p_generic('u 1 : 2 t "my title" ', x ,z)        
        """
        
        autoescape = kw.get("autoescape", self._autoescape)
        escaped_args = []
        if autoescape:
            for idx,a in enumerate(args):
                escaped_args.append(self.__autoescape_strings(a))
            self.alter_multiplot_state[self.multiplot_index].extend(escaped_args)            
        else:
            self.alter_multiplot_state[self.multiplot_index].extend(args)

        return self

    def set_multiplot_parameters(self,*args,**kw):
        """Proxies alter_current_multiplot_parameters
        """
        self.alter_current_multiplot_parameters(*args,**kw)
        
    
    def load_gnuplotting_palette(self, palette_name):
        """Downloads a color palette https://github.com/Gnuplotting/gnuplot-palettes and return the loading string to be added in the preamble of the plot (see example).

        Parameters
        ------------------------
        palette_name: string
            name of the palette, e.g. 'moreland'

        Returns
        -----------------------
        string 

        Example
        ----------------------
        >>> # Loads moreland palette in the current figure
        >>> fig.extend_global_plotting_parameters ( fig.load_gnuplotting_palette('moreland') )
        >>> # colors need to be selected manually        
        
        """
        return plot_helpers.load_gnuplotting_palette(palette_name, self.folder_name)

    def __get_multiplot_current_dataset(self):
        return self.datasets_to_plot[self.multiplot_index]

    def __append_to_multiplot_current_dataset(self, x):
        self.datasets_to_plot[self.multiplot_index].append(x)
    

    def add_xy_dataset(self
                       , x
                       , y                       
                       , gnuplot_opt = ""
                       , fname_specs = ""
    ):
        """Deprecated: Makes a x-y plot. Use `p_generic` instead.
        """

        x = np.array(x)
        y = np.array(y)
        data = np.concatenate([x[:,np.newaxis] ,y[:,np.newaxis]  ],axis = 1)
        dataset_fname = self.file_identifier + self.datasetstring_template.format(            
            DS_ID = self.__dataset_counter
            , SPECS = fname_specs)
        
        np.savetxt( self.globalize_fname(dataset_fname) ,  data)

        
        self.__append_to_multiplot_current_dataset(
            {'dataset_fname' : dataset_fname
             , 'plottype' : 'xy'
             , 'gnuplot_opt' : gnuplot_opt
             , 'gnuplot_command_template' : """ "{DS_FNAME}" u 1:2 {OPTS}  """

            }

        )
        self.__dataset_counter += 1

    def __hist_normalization_function(self
                                      , v_
                                      , normalization ):

        N_coeff = 1
        if normalization is not None:
            if isinstance( normalization, float):
                N_coeff =  normalization
            elif isinstance( normalization, str):
                if normalization == 'max':
                    N_coeff = np.max(v_)
        

        return N_coeff 

        

    def hist_generic(self, x
                     , gnuplot_command_no_u
                     , hist_kw = {}
                     , gnuplot_command_using = "u 1:2"
                     , normalization = None
                     , kde = False
                     , kde_kw = {}
                     , reweight = lambda edges_mid : 1
                     , dump_data = False
                     , compress_dumped_data = True
                     , **kw
                    ):

        """Proxy function to generate histograms 

        Parameters
        ------------------------
        x: list, np.array, or other format compatible with np.histogram
             1D dataset to histogram
        gnuplot_command_no_u: str
             gnuplot `plot` call arguments, skipping the filename and the `usigng` part. Should be used for title, plotstyle, etc.
        hist_kw: dict, optional
             ({}) arguments to pass to the inner np.histogram call
        gnuplot_command_using: str, optional
             ("u 1:2") overrides the default `using` part. (default: "using 1:2")
        normalization: float, str, optional
             (None) allows to provide a further normalization coefficient (pass float) or to normalize such that the `max` is one (pass `'max'`)
        kde: bool, optional
             (False) a gaussian kernel will be used to histogram the data, edges used are from the np.histogram call. 
             Note the number of bins is specified in the hist_kw dict.
        kde_kw: dict, optional
             ({}) parameters to pass to the `scipy.stats.gaussian_kde` call
        reweight: function, optional
             (`lambda: edges_mid : 1`) function to reweight the histogram or kde values. Receives the bin center as parameter.
        dump_data: bool, optional
             (False) dumps the input data as csv
        compress_dumped_data: bool, optional
             (True) the data dumped (by dump_data = True) are gz-compressed.
        **kw: optional
             passes through to the inner `p_generic` call.

        Returns
        ------------
        p_generic output
        """

        v_, e_ = np.histogram(x,**hist_kw)
        edges_mid = .5 * (e_[1:] + e_[:-1])
        
        
        if kde:
            from scipy.stats import gaussian_kde
            kernel = gaussian_kde(x,**kde_kw)

            kde_vals = kernel(edges_mid)

            v_ = kde_vals        
            
        v_ = v_ * reweight(edges_mid)                   

        N_coeff = self.__hist_normalization_function(v_,normalization)
        # if self.verbose:
        #     print("v_:", v_)
        #     print("N_coeff:", N_coeff)
        v_ = v_ / N_coeff

        plot_out = self.p_generic(
            gnuplot_command_using + " " + gnuplot_command_no_u
            , edges_mid , v_
            , **kw
        )
        if dump_data:
            if self.verbose:
                print("Dumping histogram raw data.")
            dataset_fname_hist = plot_out["dataset_fname"]
            dataset_dump_data = dataset_fname_hist + '.hist_compl_dump.dat' + ( '.gz' if compress_dumped_data else '' )
            globalized_dataset_dump_data = self.globalize_fname(dataset_dump_data)

            xyzt = [  x[: , np.newaxis ] if len(x.shape) == 1 else x for x in [x] ]                   
                    
            data = np.concatenate( xyzt , axis = 1 )
            np.savetxt( globalized_dataset_dump_data ,  data)
                    
        return plot_out

    def hist_plthist(self
                     , x
                     , normalization = None
                     , gnuplot_command_no_u_no_title = ''
                     , title=''                     
                     , suppress_plt_figure = True
                     , **kw):
        """Histogram function. Proxies the interface of plt.hist for a rapid call swap. 

        Arguments
        ----------
        x: list, array
             1D array to histogram
        normalization: float, str, optional
             (None) renormalizes the data after the historgram (see `hist_generic`)
        gnuplot_command_no_u_no_title: str, optional
             ('') additional gnuplot commands, excluding title
        title: str, optional
             ('') gnuplot `title`
        suppress_plt_figure: bool, optional
             (True) prevents the inner `plt.hist` call to spawn an histogram figure
        **kw: 
             `plt.hist` parameters
        
        """

        import matplotlib.pyplot as plt

        v_,e_,patches = plt.hist(x,**kw)
        if suppress_plt_figure:
            plt.close()

        edges_mid = .5 * (e_[1:] + e_[:-1])

        N_coeff = self.__hist_normalization_function(v_,normalization)
        v_ /= N_coeff
        
        self.p_generic(
            "u 1:2 t \"{TITLE}\" {REST}".format(TITLE = title
                                            , REST = gnuplot_command_no_u_no_title) 
            , edges_mid , v_            
        )        
        
        
    def __autoescape_strings(self, command_line, double_curly_brackets=True):
        """autoescapes backslashes. Additionally, by default doubles the the curly brackets, to prevent them to disturb the a forthcoming string.format call.
        """
        command_line = command_line.replace("\\","\\\\")
        if double_curly_brackets:
            command_line = command_line.replace("{","{{")
            command_line = command_line.replace("}","}}")

        #preserves some needed blocks
        command_line = command_line.replace("{{DS_FNAME}}","{DS_FNAME}" )
        return command_line

    def __quote_argument(self, v):
        return '"%s"' % str(v)

    def __autoescape_if_string(self
                               , el
                               , add_quotes_if_necessary = False
                               , double_curly_brackets = True):
        if isinstance(el,str):
            escaped_str = self.__autoescape_strings(el
                                                    , double_curly_brackets = double_curly_brackets)
            if add_quotes_if_necessary:
                return self.__quote_argument(escaped_str)
            else:
                return escaped_str
            # Q = '"' if add_quotes_if_necessary else ""
            # return '{Q}{CONTENT}{Q}'.format(CONTENT=escaped_str,Q=Q)
        else:
            return str(el)

    def __p_generic_kw_expansion(self,command_line,dataset_fname,kw_reserved,kw):
        ### title assessment part
        # 1. checks if it is in command line else
        #   2. if label is provided  (as matplotlib) keeps else
        #      3. if creates it from filename


        ### command forwarding part
        ## the negative logic has less exceptions
        # kw_forward = ["ls", "ps", "lw","w"]
        # for k,v in kw.items():
        #     if k in kw_forward:
        #         command_line = command_line + " " + k + " " + str(kw[k])

        for k,v in kw.items():
            if not k in kw_reserved:
                ## to replace with function __v_in_kw_needs_string
                # if k.startswith('s__') \
                #    or k.endswith('__s'):                        
                #     needs_string = True
                #     # maybe it was not a string, but we asked for a string.
                #     v = str(v)
                #     k = k.replace('s__','').replace('__s','')
                # else:
                #     needs_string = False
                k,v = self.__v_in_kw_needs_string(k,v)

                command_line = command_line + " " \
                    + k + " "\
                    + v #self.__autoescape_if_string(v, add_quotes_if_necessary = needs_string)
                                

        ## needs to go after the blind adding to the command line,
        ## as this one only highjacks the title
        user_defined_title = False
        if 'label' in kw:
            user_defined_title = True
            if isinstance(kw['label'],str):                    
                title_guess = self.__autoescape_strings(kw['label'])
            else:
                title_guess = str(kw['label'])
                    
        else:
            ## two underscores reads bad, we just put one.
            if dataset_fname is not None:
                title_guess = dataset_fname.split('/')[-1].replace("__","_").replace("_","\\\_")
            else:
                title_guess = None
                
        if " t " not in command_line \
           and " t\"" not in command_line\
           and " title " not in command_line\
           and " title\"" not in command_line\
           and title_guess is not None:

            command_line =  command_line + " " + """title "{TITLE}" """.format(TITLE = title_guess)
            
            if self.verbose and not user_defined_title:
                print('Warning: a title will be appended to avoid latex compilation problems')
                print('the final command reads:')
                print(command_line)


        return {'title_guess' : title_guess
                , 'command_line' : command_line}

        
    
    def plot(self, command_line_or_data, *args, **kw):
        """Central plotting primitive.
                
        Arguments
        ----------
        command_line_or_data: string, list, `np.array` or `pd.Series`
             gnuplot command, without the explicit call to plot and the filename of the content.
             Alternatively, can be a list or np.array containing data (see *args)
        *args: lists or np.array, optional
             columns with the data, one or more columns can contain strings (e.g. for labels). In this case 'allow_strings' must be True.
        fname_specs: string, optional
             ("") allows to specify a filename for the data different for the default one.
        autoescape: bool, optional
             (as set in by the constructor) allows to selectively modify the class setting for autoescaping.
        allow_strings: bool, optional
             (False) set to True to allows columns with strings. This requires pandas. Might become True by default in the future.
        column_names: list of strings, optional
             (None) set the names of the columns. Considered only if `allow_strings=True`.
        `for_`: string, optional
             (None) allows to use the `for` gnuplot keyword.
        label: string, optional
             (None) proxies the gnuplot `title` keyword.
        **generic_gnuplot_command: kw and value, optional
             ({}) allows to pass any gnuplot argument ex `ls`, `linewidth`, etc.

        """
        # aliasing the variable, the rest of the code considers the old naming
        command_line = command_line_or_data
        
        fname_specs = kw.get("fname_specs","")
        autoescape = kw.get("autoescape",self._autoescape)
        allow_strings = kw.get("allow_strings",self._allow_strings)
        column_names = kw.get("column_names",None)
        for_enabled = kw.get("for_",None)        
        if for_enabled is not None:
            allow_strings = False
            for_prepend = "for " + for_enabled
        else:
            for_prepend = ""


        ## auto-wrapping the title with a string allowing to use t, ti, tit, titl, title kws.
        # true if a title is provided for the plot, it any form
        title_kw_provided = 'label' in kw

        title_kw = 'title'
        if not title_kw_provided:
            for idx in range(len(title_kw)):
                title_kw_attempt = kw.get(title_kw[0:idx+1],False)
                if title_kw_attempt is not False:
                    title_kw_provided = True
                    kw['label'] = title_kw_attempt
                    break

        ## the following keywords are not blindly appended to the command line
        kw_reserved = ["fname_specs", "autoescape", "allow_strings"
                       , "column_names", "for_", "label"
                       , "t", "ti", "tit", "titl", "title"]


        ### allowing to plot even without the command_line arg
        if not isinstance(command_line, str): # \
           #or isinstance(command_line, np.ndarray):
            #prepending 'command_line', which should now contain data

            args = command_line,*args            
            command_line = ''

        # autosupport for pandas series
        if pandas_support_enabled:
            if len(args) == 1: #pd.core.series.Series
                if isinstance(args[0],pandas.core.series.Series):
                    series = args[0]
                    args = series.index, series.values
                    if not title_kw_provided:
                        kw['label'] = str(series.name).replace("_"," ")
                        title_kw_provided = True


        if autoescape:
            command_line = self.__autoescape_strings(command_line)

            if self.verbose:
                print("autoescaping -- processing:", command_line)

        if len(args) == 0: #case an explicit function is plotted:
            dataset_fname = None
            kw_expansion_ret = self.__p_generic_kw_expansion(command_line,dataset_fname,kw_reserved,kw)
            command_line = kw_expansion_ret['command_line']
            
            to_append = \
                {'dataset_fname' : ""
                 , 'plottype' : 'expl_f'
                 , 'gnuplot_opt' : ""
                 ## initial spaces enable nice alignment
                 , 'gnuplot_command_template' : "  " + command_line 
                 #, 'prepended_parameters' : prepend_parameters
                }
            
            self.__append_to_multiplot_current_dataset(
                to_append 
            )            
        else:

            dataset_fname = self.file_identifier + self.datasetstring_template.format(            
                DS_ID = self.__dataset_counter
                , SPECS = fname_specs)

            globalized_dataset_fname = self.globalize_fname(dataset_fname)

            if allow_strings and pandas_support_enabled:
                # pandas way. need to import
                import pandas as pd
                if column_names is None:
                    column_names = ["col_%02d" % x for x in range(len(args))]
                    
                xyzt = pd.DataFrame(
                    {
                        n : v
                        for n,v in zip(column_names, args)
                    }
                )
                xyzt.to_csv(globalized_dataset_fname
                            , sep = " "
                            , header = False
                            , index = False)
                if self.verbose:
                    print(xyzt)

                ##########
            else:
                # numpy way
                try:
                    xyzt = list(map( lambda x : np.array(x), args  ))
                    ## adding second dimension if needed, this is a feature to allow a for loop
                    xyzt = [  x[: , np.newaxis ] if len(x.shape) == 1 else x for x in xyzt]                   
                    
                    data = np.concatenate( xyzt , axis = 1 )
                    np.savetxt( globalized_dataset_fname ,  data)
                except TypeError:
                    print("\nWARNING: You got this exception likely beacuse you have columns with strings.\n"
                          "Please set 'allow_strings' to True.")
                    raise

            if '"{DS_FNAME}"' not in command_line:
                if self.verbose:
                    print('[%s] Warning: "{DS_FNAME}" will be prepended to your string' % command_line)
                command_line = for_prepend + ' "{DS_FNAME}"' + " " + command_line

            kw_expansion_ret = self.__p_generic_kw_expansion(command_line,dataset_fname,kw_reserved,kw)            

            command_line = kw_expansion_ret['command_line']

            to_append = {
                'dataset_fname' : dataset_fname
                 , 'plottype' : 'xyzt_gen'
                 , 'gnuplot_opt' : ""
                 , 'gnuplot_command_template' : command_line
                 #, 'prepended_parameters' : prepend_parameters
                }

            self.__append_to_multiplot_current_dataset(
                to_append
            )
            self.__dataset_counter += 1

        return to_append

    def get_txt_dataset(self,ds_path):
        """loads a txt dataset (proxies `np.loadtxt`)
        """
        ds = np.loadtxt(ds_path)
        return ds
    
        
    def p_generic(self, command_line, *args, **kw):
        """Proxies plot for backwards compatibility.
        """
        return self.plot(command_line,*args,**kw)

    def fplot(self,foo,xsampling=None,**kw):
        """Mimicks matlab fplot function. 

        Matlab ref: https://www.mathworks.com/help/matlab/ref/fplot.html

        Parameters
        ----------------
        foo: scalar function
            foo(n) must be evaluable.

        xsampling: iterable, optional
            (`np.linspace(-5,5)`) contains the x samples on which foo is evaluated.

        **kw: same as in `plot`        
        """

        if xsampling is None:
            xsampling = np.linspace(-5,5,100)

        yval = [foo(x) for x in xsampling]

        return self.plot(xsampling,yval,**kw)

    
    def add_variable_declaration(self,name,value,is_string = False):
        """Add functions and variables declaration in the script preamble.

        Parameters
        ------------------------
        name: string
            Variable or function name. In case of a function needs to read like `"f(x)"`
        value: value or string

        is_string: bool, optional
            (False) If `True` wraps value in double-quote signs. 
        
        """
        self.variables[name] = '"%s"'%str(value) if is_string else str(value)
        

    def __render_variables(self):

        return "\n".join(
            [ "{NAME}={VALUE}".format(NAME = k, VALUE=v) for (k,v) in self.variables.items()    ]
        )
        
        
    def __generate_gnuplot_plotting_calls(self):
        calls = []
        mp_count = 0
        for alterations, datasets in zip(self.alter_multiplot_state
                                        , self.datasets_to_plot):
            
            alterations_t = "\n".join( ["\n# this is multiplot idx: %d" % mp_count] + alterations + [""])
            plt_call = "p {ST}".format(ST = ",\\\n".join(
                map( 
                    lambda x : x[ 'gnuplot_command_template' ].format( DS_FNAME = x[ 'dataset_fname' ] , OPTS =  x[ 'gnuplot_opt' ]  )
                    , datasets
                )
            )
            )

            calls.append(alterations_t + plt_call)
            mp_count += 1

        return "\n".join(calls)

    def __generate_gnuplot_file_content(self):
        redended_variables = self.__render_variables()
        parameters_string = "\n".join(self.global_plotting_parameters) + "\n\n"        


        plotting_string = self.__generate_gnuplot_plotting_calls()

        final_content = "\n".join([ redended_variables ,  parameters_string , plotting_string ])

        return final_content

    def print_gnuplot_file_content(self, highlight = True, linenos = 'inline'):
        """Displays the content of the gnuplot file generated. Intended for debug.

        Parameters
        ----------------
        highlight: bool, optional
             (True) Uses `pygments` to color the gnuplot script. 
        linenos: string, optional
             ("inline") Parameter `linenos` forwarded to the `pygments` `HtmlFormatter` object.  
        """
        
        final_content = self.__generate_gnuplot_file_content()
        try:
            from IPython.display import display, HTML
            get_ipython
        except:
            # jupyter seems not there..
            highlight = False
        
        if highlight and pygments_support_enabled:
            from pygments import highlight
            from pygments.lexers import GnuplotLexer
            from pygments.formatters import HtmlFormatter

            from pygments.styles import get_style_by_name
             

            from IPython.core.display import display, HTML
            html__ =  highlight(final_content,
                                GnuplotLexer(),
                                HtmlFormatter(style='colorful',
                                              noclasses = False,
                                              linenos=linenos))
            display(HTML("""
            <style>
            {pygments_css}
            </style>
            """.format(pygments_css=HtmlFormatter().get_style_defs('.highlight'))))
            
            display(HTML( html__ ) )
            #print(html__)
        else:            
            print (final_content)

    def get_gnuplot_file_content(self):
        """returns the gnuplot core file content as a string
        """
        return self.__generate_gnuplot_file_content()
    

    def generate_gnuplot_file(self):
        """Generates the final gnuplot scripts without creating any figure. Includes: `Makefile`, `.gitignore` and synchronization scripts.
        """

        final_content = self.__generate_gnuplot_file_content()

        ### CORE FILE
        self.__core_gnuplot_file = self.global_file_identifier + "__.core.gnu"
        self.__local_core_gnuplot_file = self.file_identifier + "__.core.gnu"
        
        with open( self.__core_gnuplot_file  , 'w'  ) as f:            
            f.write(final_content)

        
        ### JPG terminal
        self.__local_jpg_gnuplot_file = self.file_identifier + "__.jpg.gnu"
        self.__jpg_gnuplot_file = self.globalize_fname(self.__local_jpg_gnuplot_file)


        self.__local_jpg_output  = self.file_identifier + "__.jpg"
        self.__jpg_output = self.globalize_fname(self.__local_jpg_output)
        
        with open( self.__jpg_gnuplot_file , 'w' ) as f:
            f.write(
                autognuplot_terms.JPG_wrapper_file.format(
                    OUTFILE = self.__local_jpg_output
                     , CORE =   self.__local_core_gnuplot_file   )
                )

        #### gitignore
        self.__gitignore_file = self.globalize_fname(".gitignore")
        with open( self.__gitignore_file, 'w' ) as f:
            f.write(
                autognuplot_terms.GITIGNORE_wrapper_file                
            )
        
        
        #### pdflatex terminal
        self.local_pdflatex_output = self.file_identifier + "__.pdf"
        self.pdflatex_output = self.globalize_fname( self.__local_jpg_output )

        ##used to be a jpg, yet png is much better
        self.local_pdflatex_output_jpg_convert = self.local_pdflatex_output + "_converted_to.png" 
        self.pdflatex_output_jpg_convert = self.globalize_fname( self.local_pdflatex_output_jpg_convert )
        

        self.local_pdflatex_gnuplot_file = self.file_identifier + "__.pdflatex.gnu"
        self.pdflatex_gnuplot_file = self.globalize_fname(self.local_pdflatex_gnuplot_file)

        self.local_pdflatex_compilesh_gnuplot_file = self.file_identifier + "__.pdflatex_compile.sh"
        self.pdflatex_compilesh_gnuplot_file = self.globalize_fname(self.local_pdflatex_compilesh_gnuplot_file)
        
        with open( self.pdflatex_gnuplot_file, 'w'  ) as f:
            f.write(
                autognuplot_terms.LATEX_wrapper_file.format(
                    CORE = self.__local_core_gnuplot_file
                    , **self.pdflatex_terminal_parameters
                    )
            )

        with open ( self.pdflatex_compilesh_gnuplot_file , 'w' ) as f:
            f.write(
                autognuplot_terms.LATEX_compile_sh_template.format(
                    LATEX_TARGET_GNU = self.local_pdflatex_gnuplot_file
                    , FINAL_PDF_NAME = self.local_pdflatex_output
                    , FINAL_PDF_NAME_jpg_convert = self.local_pdflatex_output_jpg_convert
                    , pdflatex_jpg_convert_density = self.pdflatex_jpg_convert_density
                    , pdflatex_jpg_convert_quality = self.pdflatex_jpg_convert_quality
                )
            )
        ## the tikz part is refactored into a dedicated function
        self.__generate_gnuplot_files_tikz()
        

    def __generate_gnuplot_files_tikz(self):
        self.__local_tikz_output = self.file_identifier + "__.tikz.pdf"
        self.__tikz_output = self.globalize_fname( self.__local_tikz_output )

        self.__local_tikz_output_jpg_convert = self.__local_tikz_output + "_converted_to.jpg"
        self.__tikz_output_jpg_convert = self.globalize_fname( self.__local_tikz_output_jpg_convert )
        

        self.__local_tikz_gnuplot_file = self.file_identifier + "__.tikz.gnu"
        self.__tikz_gnuplot_file = self.globalize_fname(self.__local_tikz_gnuplot_file)

        self.__local_tikz_compilesh_gnuplot_file = self.file_identifier + "__.tikz_compile.sh"
        self.__tikz_compilesh_gnuplot_file = self.globalize_fname(self.__local_tikz_compilesh_gnuplot_file)
        
        with open( self.__tikz_gnuplot_file, 'w'  ) as f:
            f.write(
                autognuplot_terms.TIKZ_wrapper_file.format(
                    CORE = self.__local_core_gnuplot_file
                    , **self.pdflatex_terminal_parameters ## maybetochange?
                    )
            )

        with open ( self.__tikz_compilesh_gnuplot_file , 'w' ) as f:
            f.write(
                autognuplot_terms.TIKZ_compile_sh_template.format(
                    TIKZ_TARGET_GNU = self.__local_tikz_gnuplot_file
                    , FINAL_PDF_NAME = self.__local_tikz_output
                    , FINAL_PDF_NAME_jpg_convert = self.__local_tikz_output_jpg_convert
                    , pdflatex_jpg_convert_density = self.pdflatex_jpg_convert_density
                    , pdflatex_jpg_convert_quality = self.pdflatex_jpg_convert_quality
                )
            )

    def __jupyter_show_generic(self
                               , command_to_call
                               , image_to_display
                               , show_stderr = True
                               , show_stdout = False
                               , height = None
                               , width = None):
        
        from subprocess import Popen as _Popen, PIPE as _PIPE, call as _call

        if self.verbose:
            print ("trying call: ", command_to_call)
            
        proc = _Popen(command_to_call
                      , shell=False
                      , universal_newlines=True
                      , cwd = self.folder_name
                      , stdout=_PIPE
                      , stderr=_PIPE)
        output, err = proc.communicate()

        was_there_an_error = \
            "error" in output or\
            "Error" in output or\
            "error" in err or\
            "Error" in err or\
            proc.returncode != 0
        
        if was_there_an_error:
            
            # diagnosing pdflatex installation problem
            if "pdflatex: command not found" in err:
                print("ERROR: PDFLATEX is NOT installed.\n")
            elif "gnuplot: command not found" in err:
                print("ERROR: GNUPLOT is NOT installed.\n")
            else:
                print("ERROR: an error was intercepted.")
            
            
            print("  stderr and stdout reported below for diagnostics.")
            print("")
        
        
        if self.verbose:
            print ("After running _Popen, was_there_an_error is", was_there_an_error)
    
        if show_stderr or self.verbose or was_there_an_error:
            print ("===== stderr =====")
            print (err)
            print ("=== stderr end ===")
        if show_stdout or self.verbose or was_there_an_error:
            print ("===== stdout =====")
            print (output)
            print ("=== stdout end ===")

        if not was_there_an_error:
            from IPython.core.display import Image, display
            display(Image( image_to_display, height=height, width=width  ))

    

    def jupyter_show(self                     
                     , show_stdout = False):
        """Generates a figure via the jpg terminal and opens it in jupyter.
        The more advanced `jupyter_show_pdflatex` and `jupyter_show_tikz` are advised. This call is left for debug.

        Parameters
        ----------------
        show_stdout: bool, optional
             (False) outputs `stdout` and `stderr` to screen.
        """
        from subprocess import Popen as _Popen, PIPE as _PIPE, call as _call

        if self.verbose:
            print ("trying call: ", ["gnuplot", self.__jpg_gnuplot_file ])

        proc = _Popen(["gnuplot", self.__local_jpg_gnuplot_file ] , shell=False,  universal_newlines=True, cwd = self.folder_name, stdout=_PIPE, stderr=_PIPE)
        output, err = proc.communicate()

        if show_stdout:
            print ("===== stderr =====")
            print (err)
            print ("===== stdout =====")
            print (output)


        from IPython.core.display import Image, display
        display(Image( self.__jpg_output  ))

    def jupyter_show_pdflatex(self
                              , show_stdout = False
                              , show_stderr = False
                              , width = None
                              , height = None ):

        """Shows a pdflatex rendering within the current jupyter notebook.

        
        To work it requires ImageMagick and authorization to render pdf to jpg. 
        Should it fail:
        https://stackoverflow.com/a/52661288
        """
        self.__jupyter_show_generic(
            [ "bash", self.local_pdflatex_compilesh_gnuplot_file  ]
            , self.pdflatex_output_jpg_convert
            , height = height
            , width = width
            , show_stderr = show_stderr 
            , show_stdout = show_stdout 
        )

    def jupyter_show_tikz(self
                          , show_stderr = False
                          , show_stdout = False                          
                          , height = None
                          , width = None):

        r"""Shows a pdflatex rendering within the current jupyter notebook.

        To work it requires ImageMagick and authorization to render pdf to jpg. 
        Should it fail:
        https://stackoverflow.com/a/52661288

        LUA compilation issue: https://tex.stackexchange.com/a/368194
        solution: 
        in `/usr/share/gnuplot5/gnuplot/5.0/lua/gnuplot-tikz.lua`, replace:

        
        pgf.set_dashtype = function(dashtype)
        gp.write("\\gpsetdashtype{"..dashtype.."}\n")
        end
        
        with
        
        pgf.set_dashtype = function(dashtype)
        gp.write("%\\gpsetdashtype{"..dashtype.."}\n")
        end

        """      

        self.__jupyter_show_generic(
            [ "bash", self.__local_tikz_compilesh_gnuplot_file  ]
            , self.__tikz_output_jpg_convert
            , height = height
            , width = width
            , show_stderr = show_stderr 
            , show_stdout = show_stdout 
        )

        

    def __establish_ssh_info(self
                             , hostname= None):
        """Generates the string containing the signifcant scp call for copying.

        :param hostname: str
        (None) Overrides the default hostname. Use in case the default hostname is unsuitable for scp copies.
        """
        import socket
        import getpass
        hostname = hostname if hostname is not None else socket.gethostname()
        self.__ssh_string = "{user}@{hostname}:{dir_}".format(user=getpass.getuser()
                                                      , hostname=hostname
                                                      , dir_=self.global_dir_whole_path )

        self.__scp_string = "scp -r " + self.__ssh_string + " ."
        self.__scp_string_nofolder = "scp -r " + self.__ssh_string +"/*" + " ."

    def display_fixes(self):
        """displays relevant fixes in case the `convert` call does not work or to solve a known gnuplot/luatex bug. 
        """
        fixes_ =\
"""
These are some fixes found for imagemagick and gnuplot tikz terminal


Shows a pdflatex rendering within the current jupyter notebook.
To work it requires ImageMagick and authorization to render pdf to jpg. 
Should it fail:
https://stackoverflow.com/a/52661288

Concisely: sudo sed -i '/PDF/s/none/read|write/' /etc/ImageMagick-6/policy.xml

LUA compilation issue: https://tex.stackexchange.com/a/368194
solution: 
in /usr/share/gnuplot5/gnuplot/5.0/lua/gnuplot-tikz.lua, Replace:
pgf.set_dashtype = function(dashtype)
gp.write("\\gpsetdashtype{"..dashtype.."}\n")
end


with:
pgf.set_dashtype = function(dashtype)
gp.write("%\\gpsetdashtype{"..dashtype.."}\n")
end
"""

        print (fixes_)
        return fixes_

        
    def get_folder_info(self):
        from IPython.display import display, HTML

        if self.is_anonymous:
            raise Exception("get_folder_info disabled for anonymous figures.")

        infos = [
            ["(folder local):", self.folder_name ]
            , ["(folder global):", self.global_dir_whole_path]
            , ["(ssh):",  self.__ssh_string]
            , ["(autosync):", "echo '{scp_string}' > retrieve_{fold_name}.sh ; bash retrieve_{fold_name}.sh ".format(
                scp_string = self.__scp_string
                , fold_name = self.folder_name.replace("/","__")
            ) 
            ]            
        ]
        
        try:
            get_ipython
            display(HTML(
                '<table><tr>{}</tr></table>'.format(
                    '</tr><tr>'.join(
                        '<td>{}</td>'.format('</td><td>'.join(str(_) for _ in row)) for row in infos)
                )
            ))

        except:        
            print ("(folder local): ", self.folder_name)
            print ("(folder global): ", self.global_dir_whole_path)
            print ("(ssh): " + self.__ssh_string  )

            print ("(scp): " + self.__scp_string )
            print ("(autosync): ")
            print ("      echo '{scp_string}' > retrieve_{fold_name}.sh ; bash retrieve_{fold_name}.sh ".format(
                  scp_string = self.__scp_string
                , fold_name = self.folder_name.replace("/","__")
            )   )

    def print_folder_info(self):
        """Proxy for get_folder_info
        """
        self.get_folder_info()

    def print_latex_fig_inclusion_code(self):
        """Propts latex code that can be used to include the figure.
        
        For the moment requires a call to self.generate_gnuplot_file()
        """

        if self.is_anonymous:
            raise Exception("print_latex_fig_inclusion_code disabled for anonymous figures.")
        
        self.generate_gnuplot_file()

        latex_incl_statement = plot_helpers.latex_document_include_figure_statement(
            self.folder_name + '/' + self.local_pdflatex_output.replace(".pdf","") #strips out extension
            , self.folder_name + '/' + self.__local_tikz_output.replace(".pdf","")
            , tikz_enabled = self.terminals_enabled_by_default['tikz']['is_enabled']
        )


        try:
            from IPython.display import display, HTML
            get_ipython
            highlight = True
        except:
            # jupyter seems not there..
            highlight = False
        
        if pygments_support_enabled and highlight:            
            from pygments import highlight
            from pygments.lexers import TexLexer
            from pygments.formatters import HtmlFormatter

            from pygments.styles import get_style_by_name

            html__ =  highlight(latex_incl_statement,
                                TexLexer(),
                                HtmlFormatter(style='colorful',
                                              noclasses = False,
                                              linenos=False))
            display(HTML("""
            <style>
            {pygments_css}
            </style>
            """.format(pygments_css=HtmlFormatter().get_style_defs('.highlight'))))
            
            display(HTML( html__ ) )
            
        else:
            print(latex_incl_statement)

    
            
                          
        
        
        <|MERGE_RESOLUTION|>--- conflicted
+++ resolved
@@ -20,17 +20,13 @@
 except:
     pandas_support_enabled = False
 
-<<<<<<< HEAD
 warnings.simplefilter('once', UserWarning)
-=======
+
 try:
     import pygments
     pygments_support_enabled = True
 except:
     pygments_support_enabled = False
-
->>>>>>> 1bb64e8c
-
 
     
 class AutoGnuplotFigure(object):
