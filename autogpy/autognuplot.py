### makes it easy to pass data to gnuplot - plotting tools - dumps data and generates one elementary plotting script
from __future__ import print_function

import os
import numpy as np
from collections import OrderedDict

from . import autognuplot_terms


class AutoGnuplotFigure(object):
    """Creates an AutoGnuplotFigure object which wraps one gnuplot figure.


        Parameters
        ---------------------
        folder_name: str
             target location for the figure scripts and data
        file_identifier: str
             common identifier present in the file names of this figure object
        verbose: bool, optional
             (False) Verbose operating mode.
        autoescape: bool, optional
             (True) Autoescapes latex strings. It enables to use latex directly in raw strings without further escaping.
        latex_enabled: bool, optional
             (True) The Makefile of the generated figure will build a latex figure by default (in the first make statement)
        tikz_enabled: bool, optional
             (False) The Makefile of the generated figure will build a latex/tikz figure by default (in the first make statement). Disabled as the default tikz configuration has some issue. See method: `display_fixes`.

        Returns
        --------------------
        fig : AutoGnuplotFigure


        Examples
        ----------------

        >>> fig = AutoGnuplotFigure('folder','id')
        >>> # for some existing arrays x,y
        >>> fig.p_generic('u 1 : 2 t "my title" ', x ,y) 
        >>> fig.generate_gnuplot_file() 
        >>> # only jupyter
        >>> fig.jupyter_show_pdflatex(show_stdout=False) 

        Notes
        -----------------
        Setting latex terminal sizes. Change parameters in the member dictionary `pdflatex_terminal_parameters`

        >>> fig.pdflatex_terminal_parameters = 
        >>> {
        >>>     "x_size" : "9.9cm"
        >>>     , "y_size" : "8.cm"
        >>>     , "font" : "phv,12 "
        >>>     , "linewidth" : "2"
        >>> }

    """

    def __init__(self
                 , folder_name
                 , file_identifier
                 , verbose = False
                 , autoescape = True
                 , latex_enabled = True
                 , tikz_enabled = False):
        """ AutoGnuplotFigure

        """
        

        self.verbose = verbose
        
        self.folder_name = folder_name
        self.global_dir_whole_path = os.getcwd() + '/' +  self.folder_name
        self.file_identifier = file_identifier

        if not os.path.exists(self.folder_name):
            os.makedirs(self.folder_name)
            if self.verbose:
                print( "created folder:", self.folder_name )

        self.global_file_identifier = self.folder_name + '/' + self.file_identifier
        self.globalize_fname = lambda x : self.folder_name + '/' + x

        # will get name of user/host... This allows to create the scp copy script 
        self.__establish_ssh_info()
        
        self.__dataset_counter = 0 

        self.datasetstring_template = "__{DS_ID}__{SPECS}.dat"

        self.datasets_to_plot = [ [] ]
        self.alter_multiplot_state = [  []  ] #the first altering block can be just global variables
        
        self.multiplot_index = 0
        self.is_multiplot = False
        
        self.global_plotting_parameters = []


        self.pdflatex_jpg_convert_density = 300
        self.pdflatex_jpg_convert_quality = 90
        
        self.pdflatex_terminal_parameters = {
            "x_size" : "9.9cm"
            , "y_size" : "8.cm"
            , "font" : "phv,12 "
            , "linewidth" : "2"

        }
        self._autoescape = autoescape

        self.variables = OrderedDict()

        self.terminals_enabled_by_default =[
            {'type' : 'latex', 'is_enabled' : latex_enabled
             , 'makefile_string' : '$(latex_targets_pdf)'}
            , {'type' : 'tikz', 'is_enabled' : tikz_enabled
             , 'makefile_string' : '$(tikz_targets_pdf)'}
        ]


        self.__Makefile_replacement_dict = { 
            'TAB' : "\t"  #ensure correct tab formatting
            , 'ALL_TARGETS' : "" + " ".join(
                [ x['makefile_string'] for x in self.terminals_enabled_by_default if x['is_enabled'] ]
            ) 
        }
        

        # initializes the Makefile and the autosync script
        with open( self.globalize_fname("Makefile"), "w" ) as f:
            f.write(  autognuplot_terms.MAKEFILE_LATEX.format(
                **self.__Makefile_replacement_dict
            )  )

        with open( self.globalize_fname("sync_me.sh"), "w" ) as f:
            f.write(  autognuplot_terms.SYNC_sc_template.format(
                SYNC_SCP_CALL = self.__scp_string_nofolder
            )
            )

        

    def extend_global_plotting_parameters(self, *args, **kw):
        """Extends the preamble of the gnuplot script to modify the plotting settings. 
        
        Expects one or more strings with gnuplot syntax.

        Parameters
        ---------

        *args: strings
              Set the global gnuplot state for properties such as axis style, legend position and so on.
              Use gnuplot syntax. Raw strings are advised.

        autoescape: bool, optional
              Avoids escaping latex strings. Latex source can be written as is.

        Returns
        --------------
        fig : AutoGnuplotFigure

        

        Examples
        -----------
        >>> figure.extend_global_plotting_parameters(
        >>> r'''
        >>> set mxtics 2
        >>> set mytics 1
        >>> #
        >>> # color definitions
        >>> set border linewidth 1.5
        >>> set style line 1 lc rgb '#ff0000'  lt 1 lw 2
        >>> set style line 2 lc rgb '#0000ff' lt 3 lw 4
        >>> #
        >>> # Axes
        >>> set style line 11  lc rgb '#100100100' lt 1
        >>> set border 3 back ls 11
        >>> set tics nomirror out scale 0.75
        >>> #
        >>> # Grid
        >>> set style line 12 lc rgb'#808080' lt 0 lw 1
        >>> set grid back ls 12
        >>> #
        >>> set format y '$%.4f$'
        >>> set format x '$%.4f$'
        >>> #
        >>> set key top left
        >>> #
        >>> set key samplen 2 inside spacing 1 width 0.3 height 1.5  at graph 0.99, 1.05
        >>> #
        >>> unset grid
        >>> #set logscale y
        >>> set xlabel "$\\nu$"
        >>> set xrange [1e-5:1.05e-3]
        >>> set yrange [1e-5:1e-3]
        >>> set xtics 0,2e-4,1.01e-3
        >>> #set ytics 2e-4,2e-4,1.01e-3
        >>> ''')        

        """
        autoescape = kw.get("autoescape", self._autoescape)
        escaped_args = []
        if autoescape:
            for idx,a in enumerate(args):
                escaped_args.append(self.__autoescape_strings(a))
            self.global_plotting_parameters.extend(escaped_args)
        else:
            self.global_plotting_parameters.extend(args)

        return self

    def set_multiplot(self, specifiers = ""):
        """Enables multiplot mode (use in combination with `next_multiplot_group`). 
        
           
        Parameters
        --------------
        specifiers: str
             multiplot parameters. E.g. argument "layout 2,2" yields a 2x2 matrix 

        
        Returns
        --------------
        fig : AutoGnuplotFigure

        See also
        ------------
        next_multiplot_group, alter_current_multiplot_parameters

        
        Example
        -------------
        >>> # establishes multiplot mode with 2 rows and one column
        >>> fig.set_multiplot("layout 2,1") 
        >>> #plot in position 1,1
        >>> fig.p_generic('u 1 : 2 t "my title" ', x ,y) 
        >>> #next item in multiplot
        >>> fig.next_multiplot_group() 
        >>> #plot in position 2,1
        >>> fig.p_generic('u 1 : 2 t "my title" ', x ,z) 
        
        """
        
        self.is_multiplot = True
        self.extend_global_plotting_parameters(
            "set multiplot " + specifiers
        )

        return self

    def next_multiplot_group(self):
        """Shifts the state to the next plot in the multiplot sequence.

        Returns
        --------------
        fig : AutoGnuplotFigure

        See also
        -------------
        set_multiplot, alter_current_multiplot_parameters
        
        """
        
        if not self.is_multiplot:
            raise Exception("set_multiplot() is expected to use this feature")
        self.multiplot_index += 1
        self.datasets_to_plot.append([])
        self.alter_multiplot_state.append([])

        return self

    def alter_current_multiplot_parameters(self,*args,**kw):
        """Allows to change state variables of current subplot. 

        Works similarly to `extend_global_plotting_parameters`, but allows selective changes between one subplot and the next

        Parameters
        ------------------------
        *args: strings
              Set the global gnuplot state for properties such as axis style, legend position and so on.
              Use gnuplot syntax. Raw strings are advised.

        autoescape: bool, optional
              Avoids escaping latex strings. Latex source can be written as is.


        Returns
        --------------
        fig : AutoGnuplotFigure

        See also
        ---------------
        extend_global_plotting_parameters,set_multiplot,next_multiplot_group


        Examples
        ------------------        
        >>> # establishes multiplot mode with 2 rows and one column 
        >>> fig.set_multiplot("layout 2,1") 
        >>> #sets logscale in y, globally
        >>> fig.extend_global_plotting_parameters(r"set logscale y") 
        >>> #sets xrange, globally
<<<<<<< HEAD
        >>> fig.extend_global_plotting_parameters(r"set xrange [1e-5:1.05e-3]") 
=======
        >>> fig.extend_global_plotting_parameters(r"set xrange [1e-5:1.05e-3]")
>>>>>>> d95aaff5
        >>> #plot in position 1,1
        >>> fig.p_generic('u 1 : 2 t "my title" ', x ,y) 
        >>> #next item in multiplot
        >>> fig.next_multiplot_group() 
        >>> ### to change xrange from second subplot onwards
        >>> fig.alter_current_multiplot_parameters(r"set xrange [1e-7:1.05e-2]")  
        >>> #plot in position 2,1
        >>> fig.p_generic('u 1 : 2 t "my title" ', x ,z) 

        For inset plots

        >>> fig.set_multiplot()
        >>> #sets logscale in y, globally
        >>> fig.extend_global_plotting_parameters(r"set logscale y") 
        >>> #sets xrange, globally
<<<<<<< HEAD
        >>> fig.extend_global_plotting_parameters(r"set xrange [1e-5:1.05e-3]") 
        >>> #plot in position 1,1
        >>> fig.p_generic('u 1 : 2 t "my title" ', x ,y) 
        >>> #next item in multiplot
        >>> fig.next_multiplot_group()
        >>> fig.alter_current_multiplot_parameters(
        >>> r\"\"\"set size 0.6, 0.5
        >>> # set size of inset
        >>> set origin 0.4, 0.5
        >>> # move bottom left corner of inset
        >>> \"\"\")
        >>> #inset plot
        >>> fig.p_generic('u 1 : 2 t "my title" ', x ,z)
=======
        >>> fig.extend_global_plotting_parameters(r"set xrange [1e-5:1.05e-3]")
        >>> #plot in position 1,1
        >>> fig.p_generic('u 1 : 2 t "my title" ', x ,y) 
        >>> #next item in multiplot
        >>> fig.next_multiplot_group() 
        >>> fig.alter_current_multiplot_parameters(r\"\"\"set size 0.6, 0.5       # set size of inset
                                                    set origin 0.4, 0.5     # move bottom left corner of inset\"\"\")  
        >>> #inset plot
        >>> fig.p_generic('u 1 : 2 t "my title" ', x ,z) 
>>>>>>> d95aaff5
        
        """
        
        
        autoescape = kw.get("autoescape", self._autoescape)
        escaped_args = []
        if autoescape:
            for idx,a in enumerate(args):
                escaped_args.append(self.__autoescape_strings(a))
            self.alter_multiplot_state[self.multiplot_index].extend(escaped_args)            
        else:
            self.alter_multiplot_state[self.multiplot_index].extend(args)


        return self
        

    def __get_multiplot_current_dataset(self):
        return self.datasets_to_plot[self.multiplot_index]

    def __append_to_multiplot_current_dataset(self, x):
        self.datasets_to_plot[self.multiplot_index].append(x)
    

    def add_xy_dataset(self
                       , x
                       , y                       
                       , gnuplot_opt = ""
                       , fname_specs = ""
    ):
        """Deprecated: Makes a x-y plot. Use `p_generic` instead.
        """

        x = np.array(x)
        y = np.array(y)
        data = np.concatenate([x[:,np.newaxis] ,y[:,np.newaxis]  ],axis = 1)
        dataset_fname = self.file_identifier + self.datasetstring_template.format(            
            DS_ID = self.__dataset_counter
            , SPECS = fname_specs)
        
        np.savetxt( self.globalize_fname(dataset_fname) ,  data)

        
        self.__append_to_multiplot_current_dataset(
            {'dataset_fname' : dataset_fname
             , 'plottype' : 'xy'
             , 'gnuplot_opt' : gnuplot_opt
             , 'gnuplot_command_template' : """ "{DS_FNAME}" u 1:2 {OPTS}  """

            }

        )
        self.__dataset_counter += 1

    def __hist_normalization_function(self
                                      , v_
                                      , normalization ):

        N_coeff = 1
        if normalization is not None:
            if isinstance( normalization, float):
                N_coeff =  normalization
            elif isinstance( normalization, str):
                if normalization == 'max':
                    N_coeff = np.max(v_)
        

        return N_coeff 

        

    def hist_generic(self, x
                     , gnuplot_command_no_u
                     , hist_kw = {}
                     , gnuplot_command_using = "u 1:2"
                     , normalization = None
                     , kde = False
                     , kde_kw = {}
                     , reweight = lambda edges_mid : 1
                     , **kw
                    ):

        """Proxy function to generate histograms 

        Parameters
        ------------------------
        x: list, np.array, or other format compatible with np.histogram
             1D dataset to histogram
        gnuplot_command_no_u: str
             gnuplot `plot` call arguments, skipping the filename and the `usigng` part. Should be used for title, plotstyle, etc.
        hist_kw: dict, optional
             ({}) arguments to pass to the inner np.histogram call
        gnuplot_command_using: str, optional
             ("u 1:2") overrides the default `using` part. (default: "using 1:2")
        normalization: float, str, optional
             (None) allows to provide a further normalization coefficient (pass float) or to normalize such that the `max` is one (pass `'max'`)
        kde: bool, optional
             (False) a gaussian kernel will be used to histogram the data, edges used are from the np.histogram call
        kde_kw: dict, optional
             ({}) parameters to pass to the `scipy.stats.gaussian_kde` call
        reweight: function, optional
             (`lambda: edges_mid : 1`) function to reweight the histogram or kde values. Receives the bin center as parameter.
        **kw: optional
             passes through to the inner `p_generic` call.

        Returns
        ------------
        p_generic output
        """

        v_, e_ = np.histogram(x,**hist_kw)
        edges_mid = .5 * (e_[1:] + e_[:-1])
        
        
        if kde:
            from scipy.stats import gaussian_kde
            kernel = gaussian_kde(x,**kde_kw)

            kde_vals = kernel(edges_mid)

            v_ = kde_vals        
            
        v_ = v_ * reweight(edges_mid)                   

        N_coeff = self.__hist_normalization_function(v_,normalization)
        # if self.verbose:
        #     print("v_:", v_)
        #     print("N_coeff:", N_coeff)
        v_ = v_ / N_coeff
        
        return self.p_generic(
            gnuplot_command_using + " " + gnuplot_command_no_u
            , edges_mid , v_
            , **kw
        )

    def hist_plthist(self
                     , x
                     , normalization = None
                     , gnuplot_command_no_u_no_title = ''
                     , title=''                     
                     , suppress_plt_figure = True
                     , **kw):
        """Histogram function. Proxies the interface of plt.hist for a rapid call swap. 

        Arguments
        ----------
        x: list, array
             1D array to histogram
        normalization: float, str, optional
             (None) renormalizes the data after the historgram (see `hist_generic`)
        gnuplot_command_no_u_no_title: str, optional
             ('') additional gnuplot commands, excluding title
        title: str, optional
             ('') gnuplot `title`
        suppress_plt_figure: bool, optional
             (True) prevents the inner `plt.hist` call to spawn an histogram figure
        **kw: 
             `plt.hist` parameters
        
        """

        import matplotlib.pyplot as plt

        v_,e_,patches = plt.hist(x,**kw)
        if suppress_plt_figure:
            plt.close()

        edges_mid = .5 * (e_[1:] + e_[:-1])

        N_coeff = self.__hist_normalization_function(v_,normalization)
        v_ /= N_coeff
        
        self.p_generic(
            "u 1:2 t \"{TITLE}\" {REST}".format(TITLE = title
                                            , REST = gnuplot_command_no_u_no_title) 
            , edges_mid , v_            
        )        
        
        
    def __autoescape_strings(self, command_line):
        command_line = command_line.replace("\\","\\\\")
        command_line = command_line.replace("{","{{")
        command_line = command_line.replace("}","}}")

        #preserves some needed blocks
        command_line = command_line.replace("{{DS_FNAME}}","{DS_FNAME}" )
        return command_line

    def p_generic(self, command_line, *args, **kw):
        """Central plotting primitive"""
        fname_specs = kw.get("fname_specs","")
        autoescape = kw.get("autoescape",self._autoescape)

        if autoescape:
            command_line = self.__autoescape_strings(command_line)

            if self.verbose:
                print("autoescaping -- processing:", command_line)
        
        #prepend_parameters = kw.get("prepend_parameters",[""])
        #fname_specs = ""

        if len(args) == 0: #case an explicit function is plotted:

            print ("To be tested")

            to_append = \
                {'dataset_fname' : ""
                 , 'plottype' : 'expl_f'
                 , 'gnuplot_opt' : ""
                 , 'gnuplot_command_template' : command_line
                 #, 'prepended_parameters' : prepend_parameters
                }
            
            self.__append_to_multiplot_current_dataset(
                to_append 
            )            
        else:            
        
            xyzt = list(map( lambda x : np.array(x)[: , np.newaxis ], args  ))

            data = np.concatenate( xyzt , axis = 1 )

            dataset_fname = self.file_identifier + self.datasetstring_template.format(            
                DS_ID = self.__dataset_counter
                , SPECS = fname_specs)

            np.savetxt( self.globalize_fname(dataset_fname) ,  data)

            if '"{DS_FNAME}"' not in command_line:
                if self.verbose:
                    print('Warning: "{DS_FNAME}" will be prepended to your string')
                command_line = '"{DS_FNAME}"' + " " + command_line
            if " t " not in command_line \
               and " t\"" not in command_line\
               and " title " not in command_line\
               and " title\"" not in command_line:

                command_line =  command_line + " " + """title "{TITLE}" """.format(TITLE = dataset_fname.split('/')[-1].replace("_","\\\_"))
                if self.verbose:
                    print('Warning: a title will be appended to avoid latex compilation problems')
                    print('the final command reads:')
                    print(command_line)

            to_append = {
                'dataset_fname' : dataset_fname
                 , 'plottype' : 'xyzt_gen'
                 , 'gnuplot_opt' : ""
                 , 'gnuplot_command_template' : command_line
                 #, 'prepended_parameters' : prepend_parameters
                }


            self.__append_to_multiplot_current_dataset(
                to_append
            )
            self.__dataset_counter += 1

        return to_append
        

    def add_variable_declaration(self,name,value,is_string = False):
        self.variables[name] = "'%s'"%str(value) if is_string else str(value)
        
        #self.global_plotting_parameters.append(  "{NAME}={VALUE}".format(NAME = name, VALUE = "'%s'"%str(value) if is_string else str(value) ) )
    def __render_variables(self):

        return "\n".join(
            [ "{NAME}={VALUE}".format(NAME = k, VALUE=v) for (k,v) in self.variables.items()    ]
        )
        
        
    def __generate_gnuplot_plotting_calls(self):
        calls = []
        mp_count = 0
        for alterations, datasets in zip(self.alter_multiplot_state
                                        , self.datasets_to_plot):
            
            alterations_t = "\n".join( ["\n# this is multiplot idx: %d" % mp_count] + alterations + [""])
            plt_call = "p {ST}".format(ST = ",\\\n".join(
                map( 
                    lambda x : x[ 'gnuplot_command_template' ].format( DS_FNAME = x[ 'dataset_fname' ] , OPTS =  x[ 'gnuplot_opt' ]  )
                    , datasets
                )
            )
            )

            calls.append(alterations_t + plt_call)
            mp_count += 1

        return "\n\n".join(calls)

    def __generate_gnuplot_file_content(self):
        redended_variables = self.__render_variables()
        parameters_string = "\n".join(self.global_plotting_parameters) + "\n\n"
        

        

        # plotting_string =  "p {ST}".format(ST = ",\\\n".join(
        #     map(
        #         lambda x : x[ 'gnuplot_command_template' ].format( DS_FNAME = x[ 'dataset_fname' ] , OPTS =  x[ 'gnuplot_opt' ]  )
        #         , self.datasets_to_plot
        #     )
        # )
        # )

        plotting_string = self.__generate_gnuplot_plotting_calls()

        final_content = "\n".join([ redended_variables ,  parameters_string , plotting_string ])

        return final_content

    def print_gnuplot_file_content(self, highlight = True):
        """Displays the content of the gnuplot file generated. Intended for debug.

        Parameters
        ----------------
        highlight: bool, optional
             (False) Uses `pygaments` to color the gnuplot script
        """
        final_content = self.__generate_gnuplot_file_content()
        if highlight:
            from pygments import highlight
            from pygments.lexers import GnuplotLexer
            from pygments.formatters import HtmlFormatter

            from pygments.styles import get_style_by_name
             

            from IPython.core.display import display, HTML
            html__ =  highlight(final_content, GnuplotLexer(), HtmlFormatter(style='colorful', noclasses = False))
            display(HTML("""
            <style>
            {pygments_css}
            </style>
            """.format(pygments_css=HtmlFormatter().get_style_defs('.highlight'))))
            
            display(HTML( html__ ) )
            #print(html__)
        else:
        
            
            print (final_content)

        
    

    def generate_gnuplot_file(self):
        """Generates the final gnuplot scripts without creating any figure. Inclides Makefiles
        """

        final_content = self.__generate_gnuplot_file_content()

        ### CORE FILE
        self.__core_gnuplot_file = self.global_file_identifier + "__.core.gnu"
        self.__local_core_gnuplot_file = self.file_identifier + "__.core.gnu"
        
        with open( self.__core_gnuplot_file  , 'w'  ) as f:            
            f.write(final_content)

        ### JPG terminal
        self.__local_jpg_gnuplot_file = self.file_identifier + "__.jpg.gnu"
        self.__jpg_gnuplot_file = self.globalize_fname(self.__local_jpg_gnuplot_file)


        self.__local_jpg_output  = self.file_identifier + "__.jpg"
        self.__jpg_output = self.globalize_fname(self.__local_jpg_output)
        
        with open( self.__jpg_gnuplot_file , 'w' ) as f:
            f.write(
                autognuplot_terms.JPG_wrapper_file.format(
                    OUTFILE = self.__local_jpg_output
                     , CORE =   self.__local_core_gnuplot_file   )
                )

        #### pdflatex terminal
        self.local_pdflatex_output = self.file_identifier + "__.pdf"
        self.pdflatex_output = self.globalize_fname( self.__local_jpg_output )

        self.local_pdflatex_output_jpg_convert = self.local_pdflatex_output + "_converted_to.jpg"
        self.pdflatex_output_jpg_convert = self.globalize_fname( self.local_pdflatex_output_jpg_convert )
        

        self.local_pdflatex_gnuplot_file = self.file_identifier + "__.pdflatex.gnu"
        self.pdflatex_gnuplot_file = self.globalize_fname(self.local_pdflatex_gnuplot_file)

        self.local_pdflatex_compilesh_gnuplot_file = self.file_identifier + "__.pdflatex_compile.sh"
        self.pdflatex_compilesh_gnuplot_file = self.globalize_fname(self.local_pdflatex_compilesh_gnuplot_file)
        
        with open( self.pdflatex_gnuplot_file, 'w'  ) as f:
            f.write(
                autognuplot_terms.LATEX_wrapper_file.format(
                    CORE = self.__local_core_gnuplot_file
                    , **self.pdflatex_terminal_parameters
                    )
            )

        with open ( self.pdflatex_compilesh_gnuplot_file , 'w' ) as f:
            f.write(
                autognuplot_terms.LATEX_compile_sh_template.format(
                    LATEX_TARGET_GNU = self.local_pdflatex_gnuplot_file
                    , FINAL_PDF_NAME = self.local_pdflatex_output
                    , FINAL_PDF_NAME_jpg_convert = self.local_pdflatex_output_jpg_convert
                    , pdflatex_jpg_convert_density = self.pdflatex_jpg_convert_density
                    , pdflatex_jpg_convert_quality = self.pdflatex_jpg_convert_quality
                )
            )
        self.__generate_gnuplot_files_tikz()
        

    def __generate_gnuplot_files_tikz(self):
        self.__local_tikz_output = self.file_identifier + "__.tikz.pdf"
        self.__tikz_output = self.globalize_fname( self.__local_tikz_output )

        self.__local_tikz_output_jpg_convert = self.__local_tikz_output + "_converted_to.jpg"
        self.__tikz_output_jpg_convert = self.globalize_fname( self.__local_tikz_output_jpg_convert )
        

        self.__local_tikz_gnuplot_file = self.file_identifier + "__.tikz.gnu"
        self.__tikz_gnuplot_file = self.globalize_fname(self.__local_tikz_gnuplot_file)

        self.__local_tikz_compilesh_gnuplot_file = self.file_identifier + "__.tikz_compile.sh"
        self.__tikz_compilesh_gnuplot_file = self.globalize_fname(self.__local_tikz_compilesh_gnuplot_file)
        
        with open( self.__tikz_gnuplot_file, 'w'  ) as f:
            f.write(
                autognuplot_terms.TIKZ_wrapper_file.format(
                    CORE = self.__local_core_gnuplot_file
                    , **self.pdflatex_terminal_parameters ## maybetochange?
                    )
            )

        with open ( self.__tikz_compilesh_gnuplot_file , 'w' ) as f:
            f.write(
                autognuplot_terms.TIKZ_compile_sh_template.format(
                    TIKZ_TARGET_GNU = self.__local_tikz_gnuplot_file
                    , FINAL_PDF_NAME = self.__local_tikz_output
                    , FINAL_PDF_NAME_jpg_convert = self.__local_tikz_output_jpg_convert
                    , pdflatex_jpg_convert_density = self.pdflatex_jpg_convert_density
                    , pdflatex_jpg_convert_quality = self.pdflatex_jpg_convert_quality
                )
            )


    def jupyter_show(self
                     , show_stdout = False):
        from subprocess import Popen as _Popen, PIPE as _PIPE, call as _call

        if self.verbose:
            print ("trying call: ", ["gnuplot", self.__jpg_gnuplot_file ])

        proc = _Popen(["gnuplot", self.__local_jpg_gnuplot_file ] , shell=False,  universal_newlines=True, cwd = self.folder_name, stdout=_PIPE, stderr=_PIPE)
        output, err = proc.communicate()

        if show_stdout:
            print (output)
            print (err)

        from IPython.core.display import Image, display
        display(Image( self.__jpg_output  ))

    def jupyter_show_pdflatex(self
                              , show_stdout = False ):

        """Shows a pdflatex rendering within the current jupyter notebook.
        To work it requires ImageMagick and authorization to render pdf to jpg. 
        Should it fail:
        https://stackoverflow.com/a/52661288
        """

        from subprocess import Popen as _Popen, PIPE as _PIPE, call as _call

        if self.verbose:
            print ("trying call: ", [  self.local_pdflatex_compilesh_gnuplot_file   ])
            print ("from folder_name: ", self.folder_name)

        proc = _Popen(["bash", self.local_pdflatex_compilesh_gnuplot_file  ]
                      , shell=False
                      ,  universal_newlines=True
                      , cwd = self.folder_name
                      , stdout=_PIPE
                      , stderr=_PIPE)
        output, err = proc.communicate()

        if show_stdout:
            print (output)
            print (err)

        from IPython.core.display import Image, display
        print("opening:", self.pdflatex_output_jpg_convert)
        display(Image( self.pdflatex_output_jpg_convert  ))


    def jupyter_show_tikz(self
                          , show_stdout = False ):

        r"""Shows a pdflatex rendering within the current jupyter notebook.
        To work it requires ImageMagick and authorization to render pdf to jpg. 
        Should it fail:
        https://stackoverflow.com/a/52661288

        LUA compilation issue: https://tex.stackexchange.com/a/368194
        solution: 
        in `/usr/share/gnuplot5/gnuplot/5.0/lua/gnuplot-tikz.lua`, replace:


        
        pgf.set_dashtype = function(dashtype)
        gp.write("\\gpsetdashtype{"..dashtype.."}\n")
        end
        


        
        pgf.set_dashtype = function(dashtype)
        gp.write("%\\gpsetdashtype{"..dashtype.."}\n")
        end

        """

        from subprocess import Popen as _Popen, PIPE as _PIPE, call as _call

        if self.verbose:
            print ("trying call: ", [  self.__local_tikz_compilesh_gnuplot_file   ])
            print ("from folder_name: ", self.folder_name)

        proc = _Popen(["bash", self.__local_tikz_compilesh_gnuplot_file  ]
                      , shell=False
                      ,  universal_newlines=True
                      , cwd = self.folder_name
                      , stdout=_PIPE
                      , stderr=_PIPE)
        output, err = proc.communicate()

        if show_stdout:
            print (output)
            print (err)

        from IPython.core.display import Image, display
        print("opening:", self.__tikz_output_jpg_convert)
        display(Image( self.__tikz_output_jpg_convert  ))

        

    def __establish_ssh_info(self):
        import socket
        import getpass
        self.__ssh_string = "{user}@{hostname}:{dir_}".format(user=getpass.getuser()
                                                      , hostname=socket.gethostname()
                                                      , dir_=self.global_dir_whole_path )

        self.__scp_string = "scp -r " + self.__ssh_string + " ."
        self.__scp_string_nofolder = "scp -r " + self.__ssh_string +"/*" + " ."

    def display_fixes(self):
        fixes_ =\
"""
These are some fixes found for imagemagick and gnuplot tikz terminal


Shows a pdflatex rendering within the current jupyter notebook.
To work it requires ImageMagick and authorization to render pdf to jpg. 
Should it fail:
https://stackoverflow.com/a/52661288

LUA compilation issue: https://tex.stackexchange.com/a/368194
solution: 
in /usr/share/gnuplot5/gnuplot/5.0/lua/gnuplot-tikz.lua, Replace:
pgf.set_dashtype = function(dashtype)
gp.write("\\gpsetdashtype{"..dashtype.."}\n")
end


with:
pgf.set_dashtype = function(dashtype)
gp.write("%\\gpsetdashtype{"..dashtype.."}\n")
end
"""

        print (fixes_)
        return fixes_

        
    def get_folder_info(self):
        
        print ("(folder local): ", self.folder_name)
        print ("(folder global): ", self.global_dir_whole_path)
        print ("(ssh): " + self.__ssh_string  )
        
        print ("(scp): " + self.__scp_string )
        print ("(autosync): ")
        print ("      echo '{scp_string}' > retrieve_{fold_name}.sh ; bash retrieve_{fold_name}.sh ".format(
              scp_string = self.__scp_string
            , fold_name = self.folder_name.replace("/","__")
        )   )
        

    
            
                          
        
        
        <|MERGE_RESOLUTION|>--- conflicted
+++ resolved
@@ -303,11 +303,7 @@
         >>> #sets logscale in y, globally
         >>> fig.extend_global_plotting_parameters(r"set logscale y") 
         >>> #sets xrange, globally
-<<<<<<< HEAD
-        >>> fig.extend_global_plotting_parameters(r"set xrange [1e-5:1.05e-3]") 
-=======
         >>> fig.extend_global_plotting_parameters(r"set xrange [1e-5:1.05e-3]")
->>>>>>> d95aaff5
         >>> #plot in position 1,1
         >>> fig.p_generic('u 1 : 2 t "my title" ', x ,y) 
         >>> #next item in multiplot
@@ -323,7 +319,6 @@
         >>> #sets logscale in y, globally
         >>> fig.extend_global_plotting_parameters(r"set logscale y") 
         >>> #sets xrange, globally
-<<<<<<< HEAD
         >>> fig.extend_global_plotting_parameters(r"set xrange [1e-5:1.05e-3]") 
         >>> #plot in position 1,1
         >>> fig.p_generic('u 1 : 2 t "my title" ', x ,y) 
@@ -336,19 +331,7 @@
         >>> # move bottom left corner of inset
         >>> \"\"\")
         >>> #inset plot
-        >>> fig.p_generic('u 1 : 2 t "my title" ', x ,z)
-=======
-        >>> fig.extend_global_plotting_parameters(r"set xrange [1e-5:1.05e-3]")
-        >>> #plot in position 1,1
-        >>> fig.p_generic('u 1 : 2 t "my title" ', x ,y) 
-        >>> #next item in multiplot
-        >>> fig.next_multiplot_group() 
-        >>> fig.alter_current_multiplot_parameters(r\"\"\"set size 0.6, 0.5       # set size of inset
-                                                    set origin 0.4, 0.5     # move bottom left corner of inset\"\"\")  
-        >>> #inset plot
-        >>> fig.p_generic('u 1 : 2 t "my title" ', x ,z) 
->>>>>>> d95aaff5
-        
+        >>> fig.p_generic('u 1 : 2 t "my title" ', x ,z)        
         """
         
         
