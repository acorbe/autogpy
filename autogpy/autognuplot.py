--- conflicted
+++ resolved
@@ -83,12 +83,7 @@
         # will get name of user/host... This allows to create the scp copy script 
         self.__establish_ssh_info()
         
-
-<<<<<<< HEAD
-        self.dataset_counter = 0
-=======
         self.__dataset_counter = 0 
->>>>>>> 74c04269
 
         self.datasetstring_template = "__{DS_ID}__{SPECS}.dat"
 
